--- conflicted
+++ resolved
@@ -46,12 +46,8 @@
 yarn install
 ```
 
-<<<<<<< HEAD
-3. Set a `SEPOLIA_RPC_URL` in the `packages/foundry/.env` file
-=======
 3. Set the necessary environment variables in a `packages/foundry/.env` file [^1]
    [^1]: The `DEPLOYER_PRIVATE_KEY` must start with `0x` and must possess enough Sepolia ETH to deploy the contracts. The `SEPOLIA_RPC_URL` facilitates running a local fork and sending transactions to sepolia testnet. The `DEPLOYER_ADDRESS` is the address that matches the private key.
->>>>>>> 1719adee
 
 ```
 SEPOLIA_RPC_URL=...
