// SPDX-License-Identifier: GPL-3.0-or-later

pragma solidity ^0.8.24;

import { IERC20 } from "@openzeppelin/contracts/token/ERC20/IERC20.sol";
import { Ownable } from "@openzeppelin/contracts/access/Ownable.sol";

import { IHooks } from "@balancer-labs/v3-interfaces/contracts/vault/IHooks.sol";
import { IVault } from "@balancer-labs/v3-interfaces/contracts/vault/IVault.sol";
import {
    AddLiquidityKind,
    AddLiquidityParams,
    LiquidityManagement,
    RemoveLiquidityKind,
    TokenConfig,
    HookFlags
} from "@balancer-labs/v3-interfaces/contracts/vault/VaultTypes.sol";

import { FixedPoint } from "@balancer-labs/v3-solidity-utils/contracts/math/FixedPoint.sol";
import { VaultGuard } from "@balancer-labs/v3-vault/contracts/VaultGuard.sol";
import { BaseHooks } from "@balancer-labs/v3-vault/contracts/BaseHooks.sol";

// Interface for ERC721 NFT contract
interface IERC721 {
    function ownerOf(uint256 tokenId) external view returns (address owner);
    function transferFrom(address from, address to, uint256 tokenId) external;
}

// Interface for the custom NFT contract
interface ICustomNFT is IERC721 {
    struct NFTData {
        string status;
        address linkedToken;
        string[] linkedTokenInterfaces;
        bool locked;
        bool paused;
    }

    function getNftData(uint256 tokenId) external view returns (NFTData memory);
}

contract NftCheckHook is BaseHooks, VaultGuard, Ownable {
    using FixedPoint for uint256;

    address public nftContract;
    uint256 public nftId;
<<<<<<< HEAD
    address private linkedTokenAddress;
    address private token;

    // Track the first user who initialized the pool and their initial liquidity amounts
=======
>>>>>>> 8c8c26a5
    address public firstDepositor;
    uint256 public initialToken1Amount;
    uint256 public initialToken2Amount;
    uint256 public redeemRatio;
    address public poolAddress;

<<<<<<< HEAD
    TokenConfig[] private tokenConfigs;

    // Error to throw when the hook doesn't own the required NFT
    error DoesNotOwnRequiredNFT(address hook, address nftContract, uint256 nftId);
=======
    uint64 public exitFeePercentage;
    uint64 public constant MAX_EXIT_FEE_PERCENTAGE = 10e16;
>>>>>>> 8c8c26a5

    error DoesNotOwnRequiredNFT(address hook, address nftContract, uint256 nftId);
    error LinkedTokenNotInPool(address linkedToken);
    error InsufficientLiquidityToRemove(address user, uint256 currentAmount, uint256 initialAmount);
    error InsufficientStableForSettlement(uint256 required, uint256 available);
    error ExitFeeAboveLimit(uint256 feePercentage, uint256 limit);
    error PoolDoesNotSupportDonation();

    event NftCheckHookRegistered(address indexed hooksContract, address indexed pool);
    event ExitFeeCharged(address indexed pool, IERC20 indexed token, uint256 feeAmount);
    event ExitFeePercentageChanged(address indexed hookContract, uint256 exitFeePercentage);
    event NftContractUpdated(address indexed oldContract, address indexed newContract);
    event NftIdUpdated(uint256 oldId, uint256 newId);
    event InitialLiquidityRecorded(address indexed user, uint256 token1Amount, uint256 token2Amount);
    event LiquiditySettled(uint256 totalEscrowedAmount, address indexed originalDepositor);
    event Redeemed(address indexed user, uint256 poolTokenAmount, uint256 stableTokenAmount);

    constructor(IVault vault, address _nftContract, uint256 _nftId, address _linkedTokenAddress, address _token) VaultGuard(vault) Ownable(msg.sender) {
        nftContract = _nftContract;
        nftId = _nftId;
        linkedTokenAddress = _linkedTokenAddress;
        token =_token;
    }

    function onRegister(
        address,
        address pool,
        TokenConfig[] memory _tokenConfigs,
        LiquidityManagement calldata liquidityManagement
    ) public override onlyVault returns (bool) {
        if (liquidityManagement.enableDonation == false) {
            revert PoolDoesNotSupportDonation();
        }

        tokenConfigs = _tokenConfigs;

        // Record the initial liquidity amounts for use in limiting the position from the depositor prematurely
        recordInitialLiquidity(tokenConfigs[0].token.balanceOf(pool), tokenConfigs[1].token.balanceOf(pool));

        emit NftCheckHookRegistered(address(this), pool);

        return true;
    }

    function onBeforeInitialize(uint256[] memory /*exactAmountsIn*/, bytes memory /*userData*/) public view override returns (bool) {
        // Check if the hook owns the required NFT
        if (IERC721(nftContract).ownerOf(nftId) != address(this)) {
            revert DoesNotOwnRequiredNFT(address(this), nftContract, nftId);
        }

        // save pool address for later use
        poolAddress = pool;

        // Get the linked token from the NFT - this requires the NFT
        address linkedToken = ICustomNFT(nftContract).getNftData(nftId).linkedToken;

        // Check if the linked token is one of the pool tokens
        bool linkedTokenFound = false;
        for (uint256 i = 0; i < tokenConfigs.length; i++) {
            if (address(tokenConfigs[i].token) == address(linkedToken)) {
                linkedTokenFound = true;
                break;
            }
        }

        if (!linkedTokenFound) {
            revert LinkedTokenNotInPool(linkedToken);
        }

        return true;
    }


    /// @inheritdoc IHooks
    function getHookFlags() public pure override returns (HookFlags memory) {
        HookFlags memory hookFlags;
        // `enableHookAdjustedAmounts` must be true for all contracts that modify the `amountCalculated`
        // in after hooks. Otherwise, the Vault will ignore any "hookAdjusted" amounts, and the transaction
        // might not settle. (It should be false if the after hooks do something else.)
        hookFlags.shouldCallAfterRemoveLiquidity = true;
        hookFlags.shouldCallComputeDynamicSwapFee = true;
        hookFlags.shouldCallBeforeInitialize = true;
        return hookFlags;
    }

    /// @inheritdoc IHooks
    function onAfterRemoveLiquidity(
        address,
        address pool,
        RemoveLiquidityKind kind,
        uint256,
        uint256[] memory,
        uint256[] memory amountsOutRaw,
        uint256[] memory,
        bytes memory
    ) public override onlyVault returns (bool, uint256[] memory hookAdjustedAmountsOutRaw) {
        
        // Ensure the first depositor has the same amount of both tokens after removal (no rug pulling allowed)
        if (msg.sender == firstDepositor) {
            IERC20[] memory poolTokens = _vault.getPoolTokens(pool);

            uint256 currentToken1Amount = poolTokens[0].balanceOf(msg.sender);
            uint256 currentToken2Amount = poolTokens[1].balanceOf(msg.sender);

            if (currentToken1Amount < initialToken1Amount) {
                revert InsufficientLiquidityToRemove(msg.sender, currentToken1Amount, initialToken1Amount);
            }
            if (currentToken2Amount < initialToken2Amount) {
                revert InsufficientLiquidityToRemove(msg.sender, currentToken2Amount, initialToken2Amount);
            }
        }

        // Our current architecture only supports fees on tokens. Since we must always respect exact `amountsOut`, and
        // non-proportional remove liquidity operations would require taking fees in BPT, we only support proportional
        // removeLiquidity.
        if (kind != RemoveLiquidityKind.PROPORTIONAL) {
            // Returning false will make the transaction revert, so the second argument does not matter.
            return (false, amountsOutRaw);
        }

        IERC20[] memory tokens = _vault.getPoolTokens(pool);
        uint256[] memory accruedFees = new uint256[](tokens.length);
        hookAdjustedAmountsOutRaw = amountsOutRaw;

        if (exitFeePercentage > 0) {
            // Charge fees proportional to the `amountOut` of each token.
            for (uint256 i = 0; i < amountsOutRaw.length; i++) {
                uint256 exitFee = amountsOutRaw[i].mulDown(exitFeePercentage);
                accruedFees[i] = exitFee;
                hookAdjustedAmountsOutRaw[i] -= exitFee;

                emit ExitFeeCharged(pool, tokens[i], exitFee);
                // Fees don't need to be transferred to the hook, because donation will redeposit them in the Vault.
                // In effect, we will transfer a reduced amount of tokensOut to the caller, and leave the remainder
                // in the pool balance.
            }

            // Donates accrued fees back to LPs
            _vault.addLiquidity(
                AddLiquidityParams({
                    pool: pool,
                    to: msg.sender, // It would mint BPTs to router, but it's a donation so no BPT is minted
                    maxAmountsIn: accruedFees, // Donate all accrued fees back to the pool (i.e. to the LPs)
                    minBptAmountOut: 0, // Donation does not return BPTs, any number above 0 will revert
                    kind: AddLiquidityKind.DONATION,
                    userData: bytes("") // User data is not used by donation, so we can set it to an empty string
                })
            );
        }

        return (true, hookAdjustedAmountsOutRaw);
    }

    // Permissioned functions

    /**
     * @notice Sets the hook remove liquidity fee percentage, charged on every remove liquidity operation.
     * @dev This function must be permissioned.
     */
    function setExitFeePercentage(uint64 newExitFeePercentage) external onlyOwner {
        if (newExitFeePercentage > MAX_EXIT_FEE_PERCENTAGE) {
            revert ExitFeeAboveLimit(newExitFeePercentage, MAX_EXIT_FEE_PERCENTAGE);
        }
        exitFeePercentage = newExitFeePercentage;

        emit ExitFeePercentageChanged(address(this), newExitFeePercentage);
    }

    // New function to update nftContract
    function setNftContract(address _newNftContract) external onlyOwner {
        address oldContract = nftContract;
        nftContract = _newNftContract;
        emit NftContractUpdated(oldContract, _newNftContract);
    }

    // New function to update nftId
    function setNftId(uint256 _newNftId) external onlyOwner {
        uint256 oldId = nftId;
        nftId = _newNftId;
        emit NftIdUpdated(oldId, _newNftId);
    }

    function recordInitialLiquidity(uint256 token1Amount, uint256 token2Amount) public onlyVault {
        require(firstDepositor == address(0), "Initial liquidity already recorded");
        firstDepositor = msg.sender;
        initialToken1Amount = token1Amount;
        initialToken2Amount = token2Amount;
        emit InitialLiquidityRecorded(msg.sender, token1Amount, token2Amount);
    }

<<<<<<< HEAD
    function getLinkedTokenAddress() external view returns(address) {
        return linkedTokenAddress;
    }

    function getToken() external view returns(address) {
        return token;
    }
=======
    /**
    * @notice Allows the contract owner to settle and release the NFT to the original depositor.
    * @dev This function calculates outstanding shares and deposits the equivalent stable token amount in escrow.
    */
    function settle() external onlyOwner {
        require(firstDepositor != address(0), "Initial liquidity not recorded");
        require(firstDepositor != msg.sender, "Initial depositor is only one that can settle");

        // Calculate total outstanding shares in the pool
        IERC20 poolToken = IERC20(address(_vault.getPoolTokens(poolAddress)[0])); // Assuming the first token is the asset token
        IERC20 stableToken = IERC20(address(_vault.getPoolTokens(poolAddress)[1])); // Assuming the first token is the asset token
        uint256 totalSupply = poolToken.totalSupply();
        uint256 poolBalance = poolToken.balanceOf(address(this)) + poolToken.balanceOf(firstDepositor);
        uint256 outstandingShares = totalSupply - poolBalance;

        // Calculate the equivalent stable token amount using the current pool/stable ratio
        uint256 poolTokenBalance = poolToken.balanceOf(address(this));
        uint256 stableTokenBalance = stableToken.balanceOf(address(this));
        uint256 stablePoolRatio = poolTokenBalance / stableTokenBalance;
        // Ensure the stable pool ratio is not below what the initial price of asset was, which was 1:1
        // will need to refactor for 80/20 pools
        redeemRatio = stablePoolRatio > 1 ? stablePoolRatio : 1;

        // how much stable tokens are required to settle the outstanding shares
        uint256 stableAmountRequired = outstandingShares * redeemRatio;

        // Check if the contract holds enough stable tokens for settlement
        if (IERC20(stableToken).balanceOf(msg.sender) < stableAmountRequired) {
            revert InsufficientStableForSettlement(stableAmountRequired, IERC20(stableToken).balanceOf(msg.sender));
        }

        // Transfer the stableAmountRequired from the msg.sender to the hook contract
        IERC20(stableToken).transferFrom(msg.sender, address(this), stableAmountRequired);
        
        // Release the NFT back to the original depositor
        IERC721(nftContract).transferFrom(address(this), firstDepositor, nftId);
        
        // Remove the initial liquidity from the pool
        // _vault.removeLiquidity(
        //     poolAddress
        //     firstDepositor,
        //     initialToken1Amount,
        //     initialToken2Amount,
        //     0, // minBptAmountOut is set to 0 to allow the removal of all initial liquidity
        //     bytes("") // userData is not used in this context
        // );

        emit LiquiditySettled(stableAmountRequired, firstDepositor);
    }

    /**
    * @notice Allows users with linked tokens to redeem their tokens for the stable token in escrow.
    */
    function redeem() external {
        IERC20 poolToken = IERC20(address(_vault.getPoolTokens(poolAddress)[0])); // Assuming the first token is the asset token
        IERC20 stableToken = IERC20(address(_vault.getPoolTokens(poolAddress)[1]));
        uint256 redeemableBalance = poolToken.balanceOf(msg.sender);
        require(redeemableBalance > 0, "Sender has no redeemable tokens");

        // Calculate the stable token amount to be transferred based on the ratio
        uint256 stableAmountToTransfer = redeemableBalance * redeemRatio;

        // Transfer the stable tokens to the user
        IERC20(stableToken).transfer(msg.sender, stableAmountToTransfer);

        emit Redeemed(msg.sender, redeemableBalance, stableAmountToTransfer);
    }

>>>>>>> 8c8c26a5
}<|MERGE_RESOLUTION|>--- conflicted
+++ resolved
@@ -44,28 +44,17 @@
 
     address public nftContract;
     uint256 public nftId;
-<<<<<<< HEAD
-    address private linkedTokenAddress;
-    address private token;
-
-    // Track the first user who initialized the pool and their initial liquidity amounts
-=======
->>>>>>> 8c8c26a5
     address public firstDepositor;
     uint256 public initialToken1Amount;
     uint256 public initialToken2Amount;
     uint256 public redeemRatio;
     address public poolAddress;
-
-<<<<<<< HEAD
+    address private linkedTokenAddress;
+    address private token;
     TokenConfig[] private tokenConfigs;
 
-    // Error to throw when the hook doesn't own the required NFT
-    error DoesNotOwnRequiredNFT(address hook, address nftContract, uint256 nftId);
-=======
     uint64 public exitFeePercentage;
     uint64 public constant MAX_EXIT_FEE_PERCENTAGE = 10e16;
->>>>>>> 8c8c26a5
 
     error DoesNotOwnRequiredNFT(address hook, address nftContract, uint256 nftId);
     error LinkedTokenNotInPool(address linkedToken);
@@ -102,6 +91,9 @@
 
         tokenConfigs = _tokenConfigs;
 
+        // save pool address for later use
+        poolAddress = pool;
+
         // Record the initial liquidity amounts for use in limiting the position from the depositor prematurely
         recordInitialLiquidity(tokenConfigs[0].token.balanceOf(pool), tokenConfigs[1].token.balanceOf(pool));
 
@@ -115,9 +107,6 @@
         if (IERC721(nftContract).ownerOf(nftId) != address(this)) {
             revert DoesNotOwnRequiredNFT(address(this), nftContract, nftId);
         }
-
-        // save pool address for later use
-        poolAddress = pool;
 
         // Get the linked token from the NFT - this requires the NFT
         address linkedToken = ICustomNFT(nftContract).getNftData(nftId).linkedToken;
@@ -256,7 +245,6 @@
         emit InitialLiquidityRecorded(msg.sender, token1Amount, token2Amount);
     }
 
-<<<<<<< HEAD
     function getLinkedTokenAddress() external view returns(address) {
         return linkedTokenAddress;
     }
@@ -264,7 +252,6 @@
     function getToken() external view returns(address) {
         return token;
     }
-=======
     /**
     * @notice Allows the contract owner to settle and release the NFT to the original depositor.
     * @dev This function calculates outstanding shares and deposits the equivalent stable token amount in escrow.
@@ -333,5 +320,4 @@
         emit Redeemed(msg.sender, redeemableBalance, stableAmountToTransfer);
     }
 
->>>>>>> 8c8c26a5
 }