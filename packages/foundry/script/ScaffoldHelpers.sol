--- conflicted
+++ resolved
@@ -27,10 +27,8 @@
         } catch {
             deployerPrivateKey = 0;
         }
+    }
 
-<<<<<<< HEAD
-        if (block.chainid == 31337 && deployerPrivateKey == 0) {
-=======
     function getDeployerAddress() internal view returns (uint256 deployerPrivateKey) {
         deployerPrivateKey = vm.envUint("DEPLOYER_ADDRESS");
         if (deployerPrivateKey == 0) {
@@ -40,9 +38,7 @@
         }
     }
 
-    function setupLocalhostEnv() internal returns (uint256 localhostPrivateKey) {
-        if (block.chainid == 31337) {
->>>>>>> 1719adee
+        if (block.chainid == 31337 && deployerPrivateKey == 0) {
             root = vm.projectRoot();
             path = string.concat(root, "/localhost.json");
             string memory json = vm.readFile(path);
